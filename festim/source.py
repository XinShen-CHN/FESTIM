import festim as F
import ufl
import dolfinx
from dolfinx import fem
import numpy as np


class SourceBase:
    """
    Source class

    Args:
        volume (festim.VolumeSubdomain1D): the volume subdomains where the source is applied
        value (float, int, fem.Constant or callable): the value of the soure
        species (festim.Species): the species to which the source is applied

    Attributes:
        volume (festim.VolumeSubdomain1D): the volume subdomains where the source is applied
        value (float, int, fem.Constant or callable): the value of the soure
        species (festim.Species): the species to which the source is applied
        value_fenics (fem.Function or fem.Constant): the value of the source in
            fenics format
        source_expr (fem.Expression): the expression of the source term that is
            used to update the value_fenics
        time_dependent (bool): True if the value of the source is time dependent
        temperature_dependent (bool): True if the value of the source is temperature
            dependent

    Usage:
        >>> from festim import Source
        >>> Source(volume=my_vol, value=1, species="H")
        >>> Source(volume=my_vol, value=lambda x: 1 + x[0], species="H")
        >>> Source(volume=my_vol, value=lambda t: 1 + t, species="H")
        >>> Source(volume=my_vol, value=lambda T: 1 + T, species="H")
        >>> Source(volume=my_vol, value=lambda x, t: 1 + x[0] + t, species="H")
    """

    def __init__(self, value, volume):
        self.value = value
        self.volume = volume

        self.value_fenics = None
        self.source_expr = None

    @property
    def volume(self):
        return self._volume

    @volume.setter
    def volume(self, value):
        # check that volume is festim.VolumeSubdomain
        if not isinstance(value, F.VolumeSubdomain):
            raise TypeError("volume must be of type festim.VolumeSubdomain")
        self._volume = value

    @property
    def value_fenics(self):
        return self._value_fenics

    @value_fenics.setter
    def value_fenics(self, value):
        if value is None:
            self._value_fenics = value
            return
        if not isinstance(
            value, (fem.Function, fem.Constant, np.ndarray, ufl.core.expr.Expr)
        ):
            raise TypeError(
                f"Value must be a dolfinx.fem.Function, dolfinx.fem.Constant, np.ndarray or a ufl.core.expr.Expr, not {type(value)}"
            )
        self._value_fenics = value

    @property
    def time_dependent(self):
        if self.value is None:
            return False
        if isinstance(self.value, fem.Constant):
            return False
        if callable(self.value):
            arguments = self.value.__code__.co_varnames
            return "t" in arguments
        else:
            return False

    def update(self, t):
        """Updates the source value

        Args:
            t (float): the time
        """
        if callable(self.value):
            arguments = self.value.__code__.co_varnames
            if isinstance(self.value_fenics, fem.Constant) and "t" in arguments:
                self.value_fenics.value = self.value(t=t)


class ParticleSource(SourceBase):
    def __init__(self, value, volume, species):
        self.species = species
        super().__init__(value, volume)

    @property
    def species(self):
        return self._species

    @species.setter
    def species(self, value):
        # check that species is festim.Species or list of festim.Species
        if not isinstance(value, F.Species):
            raise TypeError("species must be of type festim.Species")

        self._species = value

    @property
    def temperature_dependent(self):
        if self.value is None:
            return False
        if isinstance(self.value, fem.Constant):
            return False
        if callable(self.value):
            arguments = self.value.__code__.co_varnames
            return "T" in arguments
        else:
            return False

<<<<<<< HEAD
    def create_value_fenics(
        self, mesh, function_space: fem.FunctionSpace, temperature, t: fem.Constant
    ):
=======
    def create_value_fenics(self, mesh, temperature, t: fem.Constant):
>>>>>>> 0b02ffab
        """Creates the value of the source as a fenics object and sets it to
        self.value_fenics.
        If the value is a constant, it is converted to a fenics.Constant.
        If the value is a function of t, it is converted to a fenics.Constant.
        Otherwise, it is converted to a ufl Expression

        Args:
            mesh (dolfinx.mesh.Mesh) : the mesh
<<<<<<< HEAD
            function_space (dolfinx.fem.FunctionSpace): the function space
=======
>>>>>>> 0b02ffab
            temperature (float): the temperature
            t (dolfinx.fem.Constant): the time
        """
        x = ufl.SpatialCoordinate(mesh)

        if isinstance(self.value, (int, float)):
            self.value_fenics = F.as_fenics_constant(mesh=mesh, value=self.value)

        elif isinstance(self.value, (fem.Function, ufl.core.expr.Expr)):
            self.value_fenics = self.value

        elif callable(self.value):
            arguments = self.value.__code__.co_varnames

            if "t" in arguments and "x" not in arguments and "T" not in arguments:
                # only t is an argument
                if not isinstance(self.value(t=float(t)), (float, int)):
                    raise ValueError(
                        f"self.value should return a float or an int, not {type(self.value(t=float(t)))} "
                    )
                self.value_fenics = F.as_fenics_constant(
                    mesh=mesh, value=self.value(t=float(t))
                )
            else:
                kwargs = {}
                if "t" in arguments:
                    kwargs["t"] = t
                if "x" in arguments:
                    kwargs["x"] = x
                if "T" in arguments:
                    kwargs["T"] = temperature

                self.value_fenics = self.value(**kwargs)


class HeatSource(SourceBase):
    def __init__(self, value, volume):
        super().__init__(value, volume)

    def create_value_fenics(
        self,
        mesh: dolfinx.mesh.Mesh,
        t: fem.Constant,
    ):
        """Creates the value of the source as a fenics object and sets it to
        self.value_fenics.
        If the value is a constant, it is converted to a fenics.Constant.
        If the value is a function of t, it is converted to a fenics.Constant.
        Otherwise, it is converted to a ufl.Expression

        Args:
            mesh (dolfinx.mesh.Mesh) : the mesh
            t (dolfinx.fem.Constant): the time
        """
        x = ufl.SpatialCoordinate(mesh)

        if isinstance(self.value, (int, float)):
            self.value_fenics = F.as_fenics_constant(mesh=mesh, value=self.value)

        elif isinstance(self.value, (fem.Function, ufl.core.expr.Expr)):
            self.value_fenics = self.value

        elif callable(self.value):
            arguments = self.value.__code__.co_varnames

            if "t" in arguments and "x" not in arguments:
                # only t is an argument
                if not isinstance(self.value(t=float(t)), (float, int)):
                    raise ValueError(
                        f"self.value should return a float or an int, not {type(self.value(t=float(t)))} "
                    )
                self.value_fenics = F.as_fenics_constant(
                    mesh=mesh, value=self.value(t=float(t))
                )
            else:
                kwargs = {}
                if "t" in arguments:
                    kwargs["t"] = t
                if "x" in arguments:
                    kwargs["x"] = x
                # TODO could the source be dependend on T? why not?

                self.value_fenics = self.value(**kwargs)<|MERGE_RESOLUTION|>--- conflicted
+++ resolved
@@ -123,13 +123,7 @@
         else:
             return False
 
-<<<<<<< HEAD
-    def create_value_fenics(
-        self, mesh, function_space: fem.FunctionSpace, temperature, t: fem.Constant
-    ):
-=======
     def create_value_fenics(self, mesh, temperature, t: fem.Constant):
->>>>>>> 0b02ffab
         """Creates the value of the source as a fenics object and sets it to
         self.value_fenics.
         If the value is a constant, it is converted to a fenics.Constant.
@@ -138,10 +132,6 @@
 
         Args:
             mesh (dolfinx.mesh.Mesh) : the mesh
-<<<<<<< HEAD
-            function_space (dolfinx.fem.FunctionSpace): the function space
-=======
->>>>>>> 0b02ffab
             temperature (float): the temperature
             t (dolfinx.fem.Constant): the time
         """
