--- conflicted
+++ resolved
@@ -1,8 +1,4 @@
-<<<<<<< HEAD
-from festim import SurfaceFlux, R, SurfaceFluxCylindrical, SurfaceFluxSpherical
-=======
-from festim import SurfaceFlux, k_B
->>>>>>> 49d18e8b
+from festim import SurfaceFlux, k_B, SurfaceFluxCylindrical, SurfaceFluxSpherical
 import fenics as f
 import math
 import numpy as np
